--- conflicted
+++ resolved
@@ -55,11 +55,6 @@
     name="packages_to_include",
     params=(
         [],
-<<<<<<< HEAD
-        ["os"],
-        ["xml.sax"],
-=======
->>>>>>> 8b970876
         ["os", "xml.sax"],
     ),
 )
@@ -72,11 +67,6 @@
     name="modules_to_include",
     params=(
         [],
-<<<<<<< HEAD
-        ["pathlib"],
-        ["xml.sax.handler"],
-=======
->>>>>>> 8b970876
         ["pathlib", "xml.sax.handler"],
     ),
 )
@@ -89,12 +79,6 @@
     name="files_to_include",
     params=(
         [],
-<<<<<<< HEAD
-        ["xml/sax/handler.py"],
-        ["pathlib.py"],
-        ["xml/sax/__init__.py"],
-=======
->>>>>>> 8b970876
         ["pathlib.py", "xml/sax/handler.py"],
     ),
 )
