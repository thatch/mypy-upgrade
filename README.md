# `mypy-upgrade`

[![PyPI - Version](https://img.shields.io/pypi/v/mypy-upgrade.svg)](https://pypi.org/project/mypy-upgrade)
[![PyPI - Python Version](https://img.shields.io/pypi/pyversions/mypy-upgrade.svg)](https://pypi.org/project/mypy-upgrade)
[![Hatch project](https://img.shields.io/badge/%F0%9F%A5%9A-Hatch-4051b5.svg)](https://github.com/pypa/hatch)
[![linting - Ruff](https://img.shields.io/endpoint?url=https://raw.githubusercontent.com/charliermarsh/ruff/main/assets/badge/v2.json)](https://github.com/astral-sh/ruff)
[![code style - Black](https://img.shields.io/badge/code%20style-black-000000.svg)](https://github.com/psf/black)
[![types - Mypy](https://img.shields.io/badge/types-Mypy-blue.svg)](https://github.com/python/mypy)
[![License - MIT](https://img.shields.io/badge/license-MIT-9400d3.svg)](https://spdx.org/licenses/)

-----

**Table of Contents**

- [What is `mypy-upgrade`?](#what-is-mypy-upgrade)
- [Features](#features)
- [Basic Usage](#basic-usage)
- [Command-Line Options](#command-line-options)
- [Quick Start](#quick-start)
- [Known Bugs](#known-bugs)
- [Similar Projects](#similar-projects)

## What is `mypy-upgrade`?

`mypy-upgrade` is a command-line utility that provides automatic error
<<<<<<< HEAD
suppression for `mypy` (analogous to `pyre-upgrade` and `pylint-silent`).
=======
suppression for [`mypy`](http://mypy.readthedocs.io/) (analogous to [`pyre-upgrade`](https://pyre-check.org/docs/types-in-python/#upgrade) and [`pylint-silent`](https://github.com/udifuchs/pylint-silent/)).
>>>>>>> 42ce1ac4

Given a type checking report from `mypy`,
`mypy-upgrade` will silence the listed errors using error suppression
comments. For example, with the following output from mypy:

    package/subpackage/module.py:13: error: Incompatible default for argument "filename" (default has type "None", argument has type "str") [assignment]

`mypy-upgrade` will place a `# type: ignore[assignment]` comment at the
end of line 13 in `package/subpackage/module.py`. If error codes are not
present in the `mypy` report (e.g., the `hide-error-codes` flag is set when
`mypy` was invoked), then a non-specific `# type: ignore` comment will be
added instead.

> :warning: **Warning:** `mypy-check` **must** be run in the same directory
> that `mypy` was run.

## Features

* Removal of unused `type: ignore` comments

* Optional inclusion of `mypy` error description messages

* Support for suppressing multiple mypy errors per-line

* Preservation of existing in-line comments

* Replacement of blanket `type: ignore` comments with error code-specific
comments

## Features

* Removal of unused `type: ignore` comments

* Optional inclusion of mypy error description messages

* Support for suppressing multiple mypy errors per-line

* Preservation of existing in-line comments

* Replacement of blanket `type: ignore` comments with error code-specific comments

## Basic Usage

There are two idioms for invocation. To silence all errors in a package, one
can:

1. pipe `mypy`'s output directly to `mypy-upgrade`

        mypy --strict -p my_package | mypy-upgrade

2. create a `mypy` type checking report text file

        mypy --strict -p my_package > mypy_report.txt

    and then pass the file to `mypy-upgrade`

        mypy-upgrade --report mypy_report.txt

> :memo: **Note:** To ensure desired behaviour, packages and modules must be
passed using their fully qualified names (e.g., `my_package.my_module`).

## Command-Line Options

You may want to include the error descriptions provided by `mypy` in the
suppression comments so that you can fix them later. You can do so using
the `-d` (or `--with-descriptions`) option

    mypy-upgrade --report mypy_report.txt -d -p MY_PACKAGE

To selectively silence errors in packages and modules, use the `-p`
(`--package`) and `-m` (`--module`) options, respectively:

Similarly, to selectively silence errors in files and directories,
pass them in as positional arguments:

    mypy-upgrade --report mypy_report.txt path/to/my_package/ path/to/a/module.py

For a full list of all options and their descriptions, run

    mypy-upgrade --help

## Quick Start

`mypy-upgrade` can be installed via `pip`.

    python3 -m pip install mypy-upgrade

If you want to run the latest version of the code, you can install from the
repo directly:

    python3 -m pip install -U git+https://github.com/ugognw/mypy-upgrade.git
    # or if you don't have 'git' installed
    python3 -m pip install -U https://github.com/ugognw/mypy-upgrade/tree/development

## Known Bugs

This utility is unable to silence mypy errors which occur on lines ending in
<<<<<<< HEAD
line continuation characters since any non-whitespace following such a character
is a syntax error. Pre-formatting your code with a PEP8 adherent formatter (e.g., 
[`black`](http://black.readthedocs.io)) to replace such lines with parentheses
=======
line continuation characters since any non-whitespace following such a
character is a syntax error. Pre-formatting your code with a PEP8 adherent
formatter (e.g., [`black`](http://black.readthedocs.io)) to replace such lines with parentheses
>>>>>>> 42ce1ac4
is recommended.

## Similar Projects

If this doesn't fit your use-case, maybe one of these other projects will!

<<<<<<< HEAD
* [`geo7/mypy_clean_slate`](https://github.com/geo7/mypy_clean_slate/tree/main): `mypy` reports are generated internally in `--strict` mode; includes support for suppressing multiple errors on a single line

* [`whtsky/mypy-silent`](https://github.com/whtsky/mypy-silent/tree/master): relies solely on `typer` + the standard library; includes support for removing unused `type: ignore` comments but no support for suppressing multiple errors on a single line

* [`patrick91/mypy-silent`](https://github.com/patrick91/mypy-silent/tree/feature/multiple-errors): a fork of `whtsky/mypy-silent` with support for suppressing multiple errors on a single line (on the `feature/multiple-errors` branch)

* [`uptickmetachu/mypy-silent`](https://github.com/uptickmetachu/mypy-silent/tree/main): a fork of `whtsky/mypy-silent` with support for suppressing multiple errors on a single line
=======
* [`geo7/mypy_clean_slate`](https://github.com/geo7/mypy_clean_slate/tree/main): `mypy` reports are generated internally in `--strict` mode; includes
support for suppressing multiple errors on a single line; an inspiration for
much of `mypy-upgrade`'s implementation

* [`whtsky/mypy-silent`](https://github.com/whtsky/mypy-silent/tree/master):
relies solely on [`typer`](https://typer.tiangolo.com) + the standard
library; includes support for removing unused `type: ignore` comments but no
support for suppressing multiple errors on a single line; another inspiration
for much of `mypy-upgrade`'s implementation

* [`patrick91/mypy-silent`](https://github.com/patrick91/mypy-silent/tree/feature/multiple-errors): a fork of `whtsky/mypy-silent` with support for
suppressing multiple errors on a single line (on the `feature/multiple-errors` branch)

* [`uptickmetachu/mypy-silent`](https://github.com/uptickmetachu/mypy-silent/tree/main): a fork of `whtsky/mypy-silent` with support for suppressing
multiple errors on a single line
>>>>>>> 42ce1ac4
<|MERGE_RESOLUTION|>--- conflicted
+++ resolved
@@ -23,11 +23,7 @@
 ## What is `mypy-upgrade`?
 
 `mypy-upgrade` is a command-line utility that provides automatic error
-<<<<<<< HEAD
-suppression for `mypy` (analogous to `pyre-upgrade` and `pylint-silent`).
-=======
 suppression for [`mypy`](http://mypy.readthedocs.io/) (analogous to [`pyre-upgrade`](https://pyre-check.org/docs/types-in-python/#upgrade) and [`pylint-silent`](https://github.com/udifuchs/pylint-silent/)).
->>>>>>> 42ce1ac4
 
 Given a type checking report from `mypy`,
 `mypy-upgrade` will silence the listed errors using error suppression
@@ -56,18 +52,6 @@
 
 * Replacement of blanket `type: ignore` comments with error code-specific
 comments
-
-## Features
-
-* Removal of unused `type: ignore` comments
-
-* Optional inclusion of mypy error description messages
-
-* Support for suppressing multiple mypy errors per-line
-
-* Preservation of existing in-line comments
-
-* Replacement of blanket `type: ignore` comments with error code-specific comments
 
 ## Basic Usage
 
@@ -125,30 +109,15 @@
 ## Known Bugs
 
 This utility is unable to silence mypy errors which occur on lines ending in
-<<<<<<< HEAD
-line continuation characters since any non-whitespace following such a character
-is a syntax error. Pre-formatting your code with a PEP8 adherent formatter (e.g., 
-[`black`](http://black.readthedocs.io)) to replace such lines with parentheses
-=======
 line continuation characters since any non-whitespace following such a
 character is a syntax error. Pre-formatting your code with a PEP8 adherent
 formatter (e.g., [`black`](http://black.readthedocs.io)) to replace such lines with parentheses
->>>>>>> 42ce1ac4
 is recommended.
 
 ## Similar Projects
 
 If this doesn't fit your use-case, maybe one of these other projects will!
 
-<<<<<<< HEAD
-* [`geo7/mypy_clean_slate`](https://github.com/geo7/mypy_clean_slate/tree/main): `mypy` reports are generated internally in `--strict` mode; includes support for suppressing multiple errors on a single line
-
-* [`whtsky/mypy-silent`](https://github.com/whtsky/mypy-silent/tree/master): relies solely on `typer` + the standard library; includes support for removing unused `type: ignore` comments but no support for suppressing multiple errors on a single line
-
-* [`patrick91/mypy-silent`](https://github.com/patrick91/mypy-silent/tree/feature/multiple-errors): a fork of `whtsky/mypy-silent` with support for suppressing multiple errors on a single line (on the `feature/multiple-errors` branch)
-
-* [`uptickmetachu/mypy-silent`](https://github.com/uptickmetachu/mypy-silent/tree/main): a fork of `whtsky/mypy-silent` with support for suppressing multiple errors on a single line
-=======
 * [`geo7/mypy_clean_slate`](https://github.com/geo7/mypy_clean_slate/tree/main): `mypy` reports are generated internally in `--strict` mode; includes
 support for suppressing multiple errors on a single line; an inspiration for
 much of `mypy-upgrade`'s implementation
@@ -163,5 +132,4 @@
 suppressing multiple errors on a single line (on the `feature/multiple-errors` branch)
 
 * [`uptickmetachu/mypy-silent`](https://github.com/uptickmetachu/mypy-silent/tree/main): a fork of `whtsky/mypy-silent` with support for suppressing
-multiple errors on a single line
->>>>>>> 42ce1ac4
+multiple errors on a single line